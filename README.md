# hostess

## overview

`hostess` provides lightweight, Pythonic interfaces to distributed resources, 
system processes, and Python internals. It includes high-level modules that 
provide special functionality for working with EC2 instances and S3 buckets,
and a framework (`station`) for workflow coordination -- along with all their 
lower-level building blocks.

<<<<<<< HEAD
## cautions
`hostess` is a reliable and fairly feature-complete beta in active use on 
multiple projects. However, we do not guarantee interface stability or 
backwards compatibility. Also, as with any system administration software, 
we recommend using it very carefully.
=======
`hostess` reduces syntactic headaches and boilerplate while still 
allowing low-level manipulation and, more broadly, still feeling like code. 
`hostess` has a special emphasis on fitting intuitively and idiomatically into 
common data science and scientific analysis workflows, but it is fundamentally 
a general-purpose utility and administration library.
>>>>>>> 6bd82a5c

## installation

`hostess` is available on PyPI and conda-forge. We recommend installing it
into a Conda environment using `mamba`:
`mamba install -n my_environment -c conda-forge hostess`. 

The conda-forge package installs all optional dependencies other than those
for tests and Notebooks. If you require more granular control over 
dependencies, please install from source.

## documentation

[You can find extended documentation and an API reference on readthedocs.](https://hostess.readthedocs.io)
[![Documentation Status](https://readthedocs.org/projects/hostess/badge/?version=latest)](https://hostess.readthedocs.io/en/latest/?badge=latest)

This repository also includes Jupyter Notebooks that offer detailed tutorials 
for using `hostess` to interact with AWS EC2 instances and S3 buckets:
examples/ec2.ipynb and examples/s3.ipynb. These Notebooks have two additional 
dependencies: `jupyter` and `pillow`.

## compatibility

1. `hostess`'s core features are closely linked to the shell, so it is 
only fully compatible with Unix-scented operating systems. Linux and MacOS 
count, as does Windows Subsystem for Linux (WSL). Windows *outside* of WSL 
doesn't.
2. Some `hostess` modules require network access, specifically `ssh` and the
`aws` submodules. The `aws` submodules also require an AWS account. See the 
example Notebooks for more details on this.
3. `hostess` requires Python >= 3.9.
4. `hostess` is very lightweight. If a machine has enough resources to run 
a Python interpreter, it can probably run `hostess`.
5. `hostess.station` is not fully compatible with MacOS. MacOS compatibility
is planned. All other parts of `hostess` are compatible with MacOS.

## cautions

`hostess` is a reliable and fairly feature-complete beta in active use on
multiple projects. However, we do not yet guarantee interface stability or
backwards compatibility. 

Also, as with _any_ system administration software, we recommend using it very 
carefully.

## tests

`hostess` includes a simple test suite compatible with `pytest`. More 
comprehensive tests are planned. (In particular, non-local networking features 
currently lack test coverage.) You can run the tests by executing `pytest -s` 
in the root directory. The `-s` flag is mandatory because `pytest`'s captures
stdout by default, which breaks some `hostess` features covered by the tests.

Tests require two additional dependencies: `pytest` and `pillow`.

## licensing

You can do almost anything with this software that you like, subject only to 
the extremely permissive terms of the [BSD 3-Clause License](LICENSE).<|MERGE_RESOLUTION|>--- conflicted
+++ resolved
@@ -8,19 +8,11 @@
 and a framework (`station`) for workflow coordination -- along with all their 
 lower-level building blocks.
 
-<<<<<<< HEAD
-## cautions
-`hostess` is a reliable and fairly feature-complete beta in active use on 
-multiple projects. However, we do not guarantee interface stability or 
-backwards compatibility. Also, as with any system administration software, 
-we recommend using it very carefully.
-=======
 `hostess` reduces syntactic headaches and boilerplate while still 
 allowing low-level manipulation and, more broadly, still feeling like code. 
 `hostess` has a special emphasis on fitting intuitively and idiomatically into 
 common data science and scientific analysis workflows, but it is fundamentally 
 a general-purpose utility and administration library.
->>>>>>> 6bd82a5c
 
 ## installation
 
@@ -36,11 +28,6 @@
 
 [You can find extended documentation and an API reference on readthedocs.](https://hostess.readthedocs.io)
 [![Documentation Status](https://readthedocs.org/projects/hostess/badge/?version=latest)](https://hostess.readthedocs.io/en/latest/?badge=latest)
-
-This repository also includes Jupyter Notebooks that offer detailed tutorials 
-for using `hostess` to interact with AWS EC2 instances and S3 buckets:
-examples/ec2.ipynb and examples/s3.ipynb. These Notebooks have two additional 
-dependencies: `jupyter` and `pillow`.
 
 ## compatibility
 
