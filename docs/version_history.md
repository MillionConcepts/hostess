# Version History

<<<<<<< HEAD
## [0.9.21] - 2024-06-17

### Fixed
- bug in `subutils` that broke some remote invocations
=======
## [0.10.0] - 2024-08-20

### Fixed
- bug causing some remote invocations to fail
- incorrect `boto.Session` type hints
- bug causing `aws.s3.Bucket.ls` to fail in cache-write mode

### Removed
- `hostess` no longer supportss Python 3.9.
>>>>>>> 2ea5309e

## [0.9.2] - 2024-05-07

### Added
- stdout/stderr stream chunksize (in bytes) for most process execution objects 
can now be modified by passing the `chunksize` argument, e.g. 
`Viewer.from_command('ls', chunksize=100)`
- `Bucket.ls()` will also retrieve object owner information when passed 
`fetch_owner=True`

### Fixed
- bug that caused AWS credential file parsing to fail on non-default account
creds stored in non-default credentials file
- occasional failures when attempting to disown processes
- bug that sporadically delayed SSH tunnel cleanup for closed / destroyed 
  `SSH` objects until interpreter exit 

### Changed
- default stdout/stderr stream chunksize increased from 1K to 20K
- assorted linting, stability tweaks, etc.

## [0.9.1] - 2023-12-16
### Fixed

- issue with finding base conda env in some cases

## [0.9.0] - 2023-12-15
### Added

- whole-`Cluster` file upload/download methods (`read()`, `get()`, `put()`, 
`read_csv()`)
- can now set default S3 `TransferConfig` in `hostess.config`
- `RefAlarm` tool for debugging reference leaks / drops
- `Cluster` and `Instance` now have `install_conda()` methods that perform 
managed installation(s) of a Conda distribution of Python (by default miniforge)
- `ServerPool` object for managed asynchronous dispatch of arbitrary numbers 
of tasks to remote hosts

### Changed
- `Cluster` can now be indexed by `Instance` names, instance ids, and ip 
addresses as well as their indices within the `Cluster`'s `instances` list
- `Cluster` wait-until-connected behavior is now available as an individual 
method (`connect()`), not just from `launch()`
- various `Cluster` methods can now be run in 'permissive' mode, returning 
exceptions rather than raising them (intended to allow instructions to execute 
on some instances even if attempts to execute instructions on others fail)
- backed by `ServerPool`, `Cluster`'s `commandmap()` and `pythonmap()` now 
accept arbitrary numbers of tasks, dispatching them to instances as soon as they free up
- `hostess.caller.generic_python_endpoint()` now permits returning objects in 
pickled and/or gzipped form (preparation for high-level features in a later version)
- `dicts` returned by the `price_per_hour()` methods of `Cluster` and `Instance`
now order keys the same way
- assorted updates to documentation and examples

### Fixed
- `Bucket.put_stream()` updated to work with new `Bucket` internals
- `console_stream_handlers()` no longer creates secret duplicate stdout/stderr
caches
- edge case in `find_conda_env()` that sometimes prevented finding the most 
recently-created env
- edge case in caller json serialization for some nested objects containing 
strings
- `Instance.conda_env()` now autoconnects as intended

### Removed
- Because they now accept arbitrary numbers of tasks, `Cluster.commandmap()` 
and `pythonmap()` no longer interpret sequences of bare strings passed to 
`argseq` as individual tasks (due to both ambiguity and partial incompatibility
with `pythonmap()'s` signature). They will always interpret a sequence of bare 
strings as a `tuple` of args to be included in all tasks.

## [0.8.0] - 2023-12-07
### Added
- dispatched asynchronous I/O for `aws.s3.Bucket`
- variable-argument "mapped" versions of `call_python()` and `command()` for 
  `aws.ec2.Cluster`
- read-to-memory functionality for SSH-backed objects and `Bucket`
- dynamic price-per-hour calculation for EC2 instances
- tutorial Notebooks for `aws.s3` and `aws.ec2`
- experimental extended return options for `caller`-generated functions

### Changed
- most module-level plain functions in `aws.s3` are now methods of `Bucket`
- performance, stability, and consistency improvements to `Bucket.ls()`
- SSH tunnels now run in threads instead of subprocesses
- additional options for `aws.utilities.autopage()`
- small changes to `caller.generic_python_endpoint()` signature
- updated documentation
- EC2 wait-until-state-reached methods now accept timeouts
- `Cluster.launch()` now includes a block-until-connected option 
(`connect=True`) along with its existing block-until-started option 
(`wait=True`) 

### Fixed
- assorted MacOS compatibility issues
- several AWS pricing API regressions
- bug in `Bucket.put()`
- bug with passing `int`/`float` positional arguments to `subutils.RunCommand` 
and subclasses
- bug with packing ndarrays of homogeneous dtype

## [0.7.3] - 2023-11-28

First conda-forge version; start of changelog.<|MERGE_RESOLUTION|>--- conflicted
+++ resolved
@@ -1,12 +1,6 @@
 # Version History
 
-<<<<<<< HEAD
-## [0.9.21] - 2024-06-17
-
-### Fixed
-- bug in `subutils` that broke some remote invocations
-=======
-## [0.10.0] - 2024-08-20
+## [0.10.1] - 2024-08-20
 
 ### Fixed
 - bug causing some remote invocations to fail
@@ -15,7 +9,6 @@
 
 ### Removed
 - `hostess` no longer supportss Python 3.9.
->>>>>>> 2ea5309e
 
 ## [0.9.2] - 2024-05-07
 
