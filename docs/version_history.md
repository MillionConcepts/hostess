# Version History

<<<<<<< HEAD
## [0.11.3] - 2025-08-19

- Adds `hostess.aws.ecs`, which offers some simple convenience functionality
  for inspecting and managing ECS tasks. This module will likely be
  significantly expanded in the future. 
=======
## [0.11.3] - 2025-06-03

### Added

- `ServerPool` now supports a `task_delay` argument that enforces
a minimum time interval between assigning any two tasks to any
one worker. This can be passed directly to dependent methods such as
`aws.ec2.Cluster.commandmap()`.
- `aws.s3.Bucket` now supports simple bucket tag access and management.
Tags may be set by passing kwargs to the `Bucket.set_tags()` method,
and may be inspected as the `Bucket.tags` attribute.

### Changed

- Assorted linting and documentation cleanup
>>>>>>> 8149282d

## [0.11.2] - 2025-05-18

- Assorted cleanup, refactoring, and bugfixes in `aws.s3`.`

## [0.11.1] - 2025-05-07

### Added

- `aws.s3.Bucket` now has `create()` and `delete()` methods. `create()` is 
  a class constructor that attempts to create an S3 bucket and returns an
  associated `Bucket` if the API operation succeeds. `delete()` deletes the
  associated S3 bucket iff it is empty.
- `aws.s3.Bucket` now supports some managed operations on zonal directory 
  buckets and S3 Express One Zone (SEOZ) objects, including:
  - configuration and naming setup for zonal bucket creation in 
  `Bucket.create()`
  - append-writes via `Bucket.append()`
- `aws.s3.Bucket` now has a `tail()` method that implements `tail -f`-like 
  behavior for S3 objects. It asynchronously polls a selected object and 
  copies any newly-written content at the end of that object into a target 
  file, buffer, or sequence. This is intended primarily to follow 
  append-writes to SEOZ objects for log tracking and similar applications.

### Fixed

- a bug in which `Bucket.get()` would sometimes fail to raise an exception 
  when attempting to fetch a nonexistent object
- a pytest configuration issue that could sometimes prevent the parser from 
  recognizing the `--run-aws` option

## [0.11.0] - 2025-04-30

### Added

- `hostess.aws` now has 'live' tests. You can run them by passing `--run-aws` 
to `pytest`. See the readme for system requirements and cautions.
- `aws.s3.Bucket`'s `get()` and `read()` methods now support byte-range 
requests. Examples:
  
```
# i want the first 20 bytes of 'key'
bucket.get(key, end_byte=20)

# i want up to the last 20 bytes of 'key'
bucket.get(key, end_byte=-20)

# i want bytes 100-200 of 'key'
bucket.get(key, start_byte=100, end_byte=200)

# i want the last byte of 'key'
bucket.get(key, start_byte=-1)
 ```
- `ServerPool` now has a `completed_queue` attribute. Like `completed`, 
tasks are added to this queue as they complete; _unlike_ `completed`, it can 
be safely modified while the pool is running. This is designed to facilitate 
creation of ad-hoc callbacks.
- Some `Instance` and `Cluster` methods now offer control over 
verbosity. This is a preliminary to more sophisticated logging options in the
near future.

### Fixed

- attribute lookup dispatch issue in remote `Viewer`s that created confusing 
error messages in some cases

### Changed

- protocol buffer-related type checks now compatible with protobuf v5+ API
- stack inspection code now behaves properly with `FrameLocalsProxy` in Python 
  3.13+
- `aws.pricing` IOPS/throughput calculations now compatible with most recent 
  price catalog structures 
- assorted light cleanup and refactoring


## [0.10.2] - 2024-10-16

### Fixed
- bug in pyproject.toml which left out aws and config modules in fresh installs

## [0.10.1] - 2024-08-20

### Fixed
- bug causing some remote invocations to fail
- incorrect `boto.Session` type hints
- bug causing `aws.s3.Bucket.ls` to fail in cache-write mode

### Removed
- `hostess` no longer supports Python 3.9.

## [0.9.2] - 2024-05-07

### Added
- stdout/stderr stream chunksize (in bytes) for most process execution objects 
can now be modified by passing the `chunksize` argument, e.g. 
`Viewer.from_command('ls', chunksize=100)`
- `Bucket.ls()` will also retrieve object owner information when passed 
`fetch_owner=True`

### Fixed
- bug that caused AWS credential file parsing to fail on non-default account
creds stored in non-default credentials file
- occasional failures when attempting to disown processes
- bug that sporadically delayed SSH tunnel cleanup for closed / destroyed 
  `SSH` objects until interpreter exit 

### Changed
- default stdout/stderr stream chunksize increased from 1K to 20K
- assorted linting, stability tweaks, etc.

## [0.9.1] - 2023-12-16
### Fixed

- issue with finding base conda env in some cases

## [0.9.0] - 2023-12-15
### Added

- whole-`Cluster` file upload/download methods (`read()`, `get()`, `put()`, 
`read_csv()`)
- can now set default S3 `TransferConfig` in `hostess.config`
- `RefAlarm` tool for debugging reference leaks / drops
- `Cluster` and `Instance` now have `install_conda()` methods that perform 
managed installation(s) of a Conda distribution of Python (by default miniforge)
- `ServerPool` object for managed asynchronous dispatch of arbitrary numbers 
of tasks to remote hosts

### Changed
- `Cluster` can now be indexed by `Instance` names, instance ids, and ip 
addresses as well as their indices within the `Cluster`'s `instances` list
- `Cluster` wait-until-connected behavior is now available as an individual 
method (`connect()`), not just from `launch()`
- various `Cluster` methods can now be run in 'permissive' mode, returning 
exceptions rather than raising them (intended to allow instructions to execute 
on some instances even if attempts to execute instructions on others fail)
- backed by `ServerPool`, `Cluster`'s `commandmap()` and `pythonmap()` now 
accept arbitrary numbers of tasks, dispatching them to instances as soon as they free up
- `hostess.caller.generic_python_endpoint()` now permits returning objects in 
pickled and/or gzipped form (preparation for high-level features in a later version)
- `dicts` returned by the `price_per_hour()` methods of `Cluster` and `Instance`
now order keys the same way
- assorted updates to documentation and examples

### Fixed
- `Bucket.put_stream()` updated to work with new `Bucket` internals
- `console_stream_handlers()` no longer creates secret duplicate stdout/stderr
caches
- edge case in `find_conda_env()` that sometimes prevented finding the most 
recently-created env
- edge case in caller json serialization for some nested objects containing 
strings
- `Instance.conda_env()` now autoconnects as intended

### Removed
- Because they now accept arbitrary numbers of tasks, `Cluster.commandmap()` 
and `pythonmap()` no longer interpret sequences of bare strings passed to 
`argseq` as individual tasks (due to both ambiguity and partial incompatibility
with `pythonmap()'s` signature). They will always interpret a sequence of bare 
strings as a `tuple` of args to be included in all tasks.

## [0.8.0] - 2023-12-07
### Added
- dispatched asynchronous I/O for `aws.s3.Bucket`
- variable-argument "mapped" versions of `call_python()` and `command()` for 
  `aws.ec2.Cluster`
- read-to-memory functionality for SSH-backed objects and `Bucket`
- dynamic price-per-hour calculation for EC2 instances
- tutorial Notebooks for `aws.s3` and `aws.ec2`
- experimental extended return options for `caller`-generated functions

### Changed
- most module-level plain functions in `aws.s3` are now methods of `Bucket`
- performance, stability, and consistency improvements to `Bucket.ls()`
- SSH tunnels now run in threads instead of subprocesses
- additional options for `aws.utilities.autopage()`
- small changes to `caller.generic_python_endpoint()` signature
- updated documentation
- EC2 wait-until-state-reached methods now accept timeouts
- `Cluster.launch()` now includes a block-until-connected option 
(`connect=True`) along with its existing block-until-started option 
(`wait=True`) 

### Fixed
- assorted MacOS compatibility issues
- several AWS pricing API regressions
- bug in `Bucket.put()`
- bug with passing `int`/`float` positional arguments to `subutils.RunCommand` 
and subclasses
- bug with packing ndarrays of homogeneous dtype

## [0.7.3] - 2023-11-28

First conda-forge version; start of changelog.<|MERGE_RESOLUTION|>--- conflicted
+++ resolved
@@ -1,12 +1,11 @@
 # Version History
 
-<<<<<<< HEAD
-## [0.11.3] - 2025-08-19
+## [0.11.4] - 2025-08-19
 
 - Adds `hostess.aws.ecs`, which offers some simple convenience functionality
   for inspecting and managing ECS tasks. This module will likely be
   significantly expanded in the future. 
-=======
+
 ## [0.11.3] - 2025-06-03
 
 ### Added
@@ -22,7 +21,6 @@
 ### Changed
 
 - Assorted linting and documentation cleanup
->>>>>>> 8149282d
 
 ## [0.11.2] - 2025-05-18
 
